[workspace]
members = [
    ".",
<<<<<<< HEAD
=======
    "demo",
>>>>>>> a3d5f5aa
    "persistence/dynamo-es",
    "persistence/mysql-es",
    "persistence/postgres-es",
]

[workspace.package]
version = "0.4.12"
authors = ["Dave Garred <dave.garred@serverlesstechnology.com>"]
edition = "2021"
license = "Apache-2.0"
keywords = ["cqrs", "event-sourcing", "serverless"]
repository = "https://github.com/serverlesstechnology/cqrs"

[workspace.dependencies]
serde = "^1.0.0"
tokio = "^1.0.0"
uuid = { version = "1.7", features = ["v4"] }

[package]
name = "cqrs-es"
version.workspace = true
authors.workspace = true
edition.workspace = true
license.workspace = true
keywords.workspace = true
description = "A lightweight, opinionated CQRS and event sourcing framework."
documentation = "https://docs.rs/cqrs-es"
repository.workspace = true
readme = "README.md"
exclude = ["docs"]
rust-version = "1.70.0"

[dependencies]
async-trait = "0.1"
serde = { workspace = true, features = ["derive"] }
serde_json = "1.0"
thiserror = "^1.0.37"
tokio = { workspace = true, features = ["macros", "sync", "rt"] }

[dev-dependencies]
uuid.workspace = true
chrono = { version = "^0.4.24", default-features = false, features = ["clock"] }<|MERGE_RESOLUTION|>--- conflicted
+++ resolved
@@ -1,10 +1,7 @@
 [workspace]
 members = [
     ".",
-<<<<<<< HEAD
-=======
     "demo",
->>>>>>> a3d5f5aa
     "persistence/dynamo-es",
     "persistence/mysql-es",
     "persistence/postgres-es",
